--- conflicted
+++ resolved
@@ -1,10 +1,5 @@
 {-# LANGUAGE Rank2Types #-}
-<<<<<<< HEAD
-=======
 {-# LANGUAGE CPP #-}
-{-# LANGUAGE ExistentialQuantification #-}
-{-# LANGUAGE DeriveDataTypeable #-}
->>>>>>> a8bcde15
 {-|
 
 This module defines a generic web application interface. It is a common
@@ -72,7 +67,6 @@
     , responseStatus
     ) where
 
-<<<<<<< HEAD
 import           Blaze.ByteString.Builder     (Builder, fromLazyByteString)
 import           Blaze.ByteString.Builder     (fromByteString)
 import qualified Control.Monad.Trans.Resource as Res
@@ -93,103 +87,6 @@
 
 responseSource :: H.Status -> H.ResponseHeaders -> C.Source IO (C.Flush Builder) -> Response
 responseSource = ResponseSource
-=======
-import qualified Data.ByteString as B
-import qualified Data.ByteString.Lazy as L
-import Data.Typeable (Typeable)
-import qualified Data.Conduit as C
-import qualified Data.Conduit.List as CL
-import qualified Data.Conduit.Binary as CB
-import Blaze.ByteString.Builder (Builder, fromLazyByteString)
-import Network.Socket (SockAddr)
-import qualified Network.HTTP.Types as H
-import Data.Text (Text)
-import Data.ByteString.Lazy.Char8 () -- makes it easier to use responseLBS
-import Blaze.ByteString.Builder (fromByteString)
-#if MIN_VERSION_vault(0,3,0)
-import Data.Vault.Lazy (Vault)
-#else
-import Data.Vault (Vault)
-#endif
-import Data.Word (Word64)
-
--- | Information on the request sent by the client. This abstracts away the
--- details of the underlying implementation.
-data Request = Request
-  {  requestMethod  :: H.Method
-  ,  httpVersion    :: H.HttpVersion
-  -- | Extra path information sent by the client. The meaning varies slightly
-  -- depending on backend; in a standalone server setting, this is most likely
-  -- all information after the domain name. In a CGI application, this would be
-  -- the information following the path to the CGI executable itself.
-  -- Do not modify this raw value- modify pathInfo instead.
-  ,  rawPathInfo    :: B.ByteString
-  -- | If no query string was specified, this should be empty. This value
-  -- /will/ include the leading question mark.
-  -- Do not modify this raw value- modify queryString instead.
-  ,  rawQueryString :: B.ByteString
-  -- | Generally the host requested by the user via the Host request header.
-  -- Backends are free to provide alternative values as necessary. This value
-  -- should not be used to construct URLs.
-  ,  serverName     :: B.ByteString
-  -- | The listening port that the server received this request on. It is
-  -- possible for a server to listen on a non-numeric port (i.e., Unix named
-  -- socket), in which case this value will be arbitrary. Like 'serverName',
-  -- this value should not be used in URL construction.
-  ,  serverPort     :: Int
-  ,  requestHeaders :: H.RequestHeaders
-  -- | Was this request made over an SSL connection?
-  --
-  -- This value should /not/ be used, and will be removed in future revisions
-  -- of WAI. There is no meaningful way that a backend can indicate whether the
-  -- request is actually over a secure channel, due to issues of reverse
-  -- proxying.
-  ,  isSecure       :: Bool
-  -- | The client\'s host information.
-  ,  remoteHost     :: SockAddr
-  -- | Path info in individual pieces- the url without a hostname/port and without a query string, split on forward slashes,
-  ,  pathInfo       :: [Text]
-  -- | Parsed query string information
-  ,  queryString    :: H.Query
-  ,  requestBody    :: C.Source (C.ResourceT IO) B.ByteString
-  -- | A location for arbitrary data to be shared by applications and middleware.
-  , vault           :: Vault
-  -- | The size of the request body. In the case of a chunked request body, this may be unknown.
-  --
-  -- Since 1.4.0
-  , requestBodyLength :: RequestBodyLength
-  }
-  deriving (Typeable)
-
--- |
---
--- Some questions and answers about the usage of 'Builder' here:
---
--- Q1. Shouldn't it be at the user's discretion to use Builders internally and
--- then create a stream of ByteStrings?
---
--- A1. That would be less efficient, as we wouldn't get cheap concatenation
--- with the response headers.
---
--- Q2. Isn't it really inefficient to convert from ByteString to Builder, and
--- then right back to ByteString?
---
--- A2. No. If the ByteStrings are small, then they will be copied into a larger
--- buffer, which should be a performance gain overall (less system calls). If
--- they are already large, then blaze-builder uses an InsertByteString
--- instruction to avoid copying.
---
--- Q3. Doesn't this prevent us from creating comet-style servers, since data
--- will be cached?
---
--- A3. You can force blaze-builder to output a ByteString before it is an
--- optimal size by sending a flush command.
-data Response
-    = ResponseFile H.Status H.ResponseHeaders FilePath (Maybe FilePart)
-    | ResponseBuilder H.Status H.ResponseHeaders Builder
-    | ResponseSource H.Status H.ResponseHeaders (C.Source (C.ResourceT IO) (C.Flush Builder))
-  deriving Typeable
->>>>>>> a8bcde15
 
 responseStatus :: Response -> H.Status
 responseStatus rsp =
