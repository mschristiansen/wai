{-# LANGUAGE DeriveDataTypeable #-}
{-# LANGUAGE FlexibleContexts #-}
{-# LANGUAGE OverloadedStrings #-}
{-# LANGUAGE CPP #-}
{-# LANGUAGE BangPatterns #-}
---------------------------------------------------------
--
-- Module        : Network.Wai.Handler.Warp
-- Copyright     : Michael Snoyman
-- License       : BSD3
--
-- Maintainer    : Michael Snoyman <michael@snoyman.com>
-- Stability     : Stable
-- Portability   : portable
--
-- A fast, light-weight HTTP server handler for WAI.
--
---------------------------------------------------------

-- | A fast, light-weight HTTP server handler for WAI. Some random notes (a FAQ, if you will):
--
-- * When a 'ResponseFile' indicates a file which does not exist, an exception
--   is thrown. This will close the connection to the client as well. You should
--   handle file existance checks at the application level.
module Network.Wai.Handler.Warp
    ( -- * Run a Warp server
      run
    , runSettings
    , runSettingsSocket
      -- * Settings
    , Settings
    , defaultSettings
    , settingsPort
    , settingsHost
    , settingsOnException
    , settingsTimeout
    , settingsIntercept
    , settingsManager
    , settingsRechunking
      -- * Datatypes
    , Port
    , InvalidRequest (..)
      -- * Internal
    , Manager
    , withManager
    , parseRequest
    , sendResponse
    , registerKillThread
    , bindPort
    , enumSocket
    , pause
    , resume
    , T.cancel
    , T.register
    , T.initialize
#if TEST
    , takeHeaders
    , readInt
#endif
    ) where

import Prelude hiding (catch, lines)
import Network.Wai

import Data.ByteString (ByteString)
import qualified Data.ByteString as S
import qualified Data.ByteString.Unsafe as SU
import qualified Data.ByteString.Char8 as B
import qualified Data.ByteString.Lazy as L
import Network (sClose, Socket)
import Network.Socket
    ( accept, Family (..)
    , SocketType (Stream), listen, bindSocket, setSocketOption, maxListenQueue
    , SockAddr, SocketOption (ReuseAddr)
    , AddrInfo(..), AddrInfoFlag(..), defaultHints, getAddrInfo
    )
import qualified Network.Socket
import qualified Network.Socket.ByteString as Sock
import Control.Exception
    ( bracket, finally, Exception, SomeException, catch
    , fromException, AsyncException (ThreadKilled)
    , bracketOnError
    )
import Control.Concurrent (forkIO)
import qualified Data.Char as C
import Data.Maybe (fromMaybe)

import Data.Typeable (Typeable)

import Data.Enumerator (($$), (>>==))
import qualified Data.Enumerator as E
import qualified Data.Enumerator.List as EL
import qualified Data.Enumerator.Binary as EB
import Blaze.ByteString.Builder.Enumerator (builderToByteString)
import Blaze.ByteString.Builder.HTTP
    (chunkedTransferEncoding, chunkedTransferTerminator)
import Blaze.ByteString.Builder
    (copyByteString, Builder, toLazyByteString, toByteStringIO, toByteString)
import Blaze.ByteString.Builder.Char8 (fromChar, fromShow)
import Data.Monoid (mappend, mconcat)
import Network.Sendfile

import qualified System.PosixCompat.Files as P

import Control.Monad.IO.Class (liftIO)
import qualified Timeout as T
import Timeout (Manager, registerKillThread, pause, resume)
import Data.Word (Word8)
import Data.List (foldl')
import Control.Monad (forever)
import qualified Network.HTTP.Types as H
import qualified Data.CaseInsensitive as CI
import System.IO (hPutStrLn, stderr)
import qualified Paths_warp
import Data.Version (showVersion)

import Data.List (delete)

#if WINDOWS
import Control.Concurrent (threadDelay)
import qualified Control.Concurrent.MVar as MV
import Network.Socket (withSocketsDo)
#endif

bindPort :: Int -> String -> IO Socket
bindPort p s = do
    let hints = defaultHints { addrFlags = [AI_PASSIVE
                                         , AI_NUMERICSERV
                                         , AI_NUMERICHOST]
                             , addrSocketType = Stream }
        host = if s == "*" then Nothing else Just s
        port = Just . show $ p
    addrs <- getAddrInfo (Just hints) host port
    -- Choose an IPv6 socket if exists.  This ensures the socket can
    -- handle both IPv4 and IPv6 if v6only is false.
    let addrs' = filter (\x -> addrFamily x == AF_INET6) addrs
        addr = if null addrs' then head addrs else head addrs'
    bracketOnError
        (Network.Socket.socket (addrFamily addr) (addrSocketType addr) (addrProtocol addr))
        (sClose)
        (\sock -> do
            setSocketOption sock ReuseAddr 1
            bindSocket sock (addrAddress addr)
            listen sock maxListenQueue
            return sock
        )

-- | Run an 'Application' on the given port. This calls 'runSettings' with
-- 'defaultSettings'.
run :: Port -> Application -> IO ()
run p = runSettings defaultSettings { settingsPort = p }

-- | Run a Warp server with the given settings.
runSettings :: Settings -> Application -> IO ()
#if WINDOWS
runSettings set app = withSocketsDo $ do
    var <- MV.newMVar Nothing
    let clean = MV.modifyMVar_ var $ \s -> maybe (return ()) sClose s >> return Nothing
    _ <- forkIO $ bracket
        (bindPort (settingsPort set) (settingsHost set))
        (const clean)
        (\s -> do
            MV.modifyMVar_ var (\_ -> return $ Just s)
            runSettingsSocket set s app)
    forever (threadDelay maxBound) `finally` clean
#else
runSettings set =
    bracket
        (bindPort (settingsPort set) (settingsHost set))
        sClose .
        (flip (runSettingsSocket set))
#endif

type Port = Int

-- | Same as 'runSettings', but uses a user-supplied socket instead of opening
-- one. This allows the user to provide, for example, Unix named socket, which
-- can be used when reverse HTTP proxying into your application.
--
-- Note that the 'settingsPort' will still be passed to 'Application's via the
-- 'serverPort' record.
runSettingsSocket :: Settings -> Socket -> Application -> IO ()
runSettingsSocket set socket app = do
    let onE = settingsOnException set
        port = settingsPort set
    tm <- maybe (T.initialize $ settingsTimeout set * 1000000) return
        $ settingsManager set
    forever $ do
        (conn, sa) <- accept socket
        _ <- forkIO $ do
            th <- T.registerKillThread tm
            serveConnection set th onE port app conn sa
            T.cancel th
        return ()

serveConnection :: Settings
                -> T.Handle
                -> (SomeException -> IO ())
                -> Port -> Application -> Socket -> SockAddr -> IO ()
serveConnection settings th onException port app conn remoteHost' = do
    catch
        (finally
          (E.run_ $ fromClient $$ serveConnection')
          (sClose conn))
        onException
  where
    fromClient = enumSocket th bytesPerRead conn
    serveConnection' = do
        (len, env) <- parseRequest port remoteHost'
        case settingsIntercept settings env of
            Nothing -> do
                -- Let the application run for as long as it wants
                liftIO $ T.pause th
                res <- E.joinI $ EB.isolate len $$ app env
                liftIO $ T.resume th
                keepAlive <- liftIO $ sendResponse settings th env conn res
                if keepAlive then serveConnection' else return ()
            Just intercept -> do
                liftIO $ T.pause th
                intercept conn

parseRequest :: Port -> SockAddr -> E.Iteratee S.ByteString IO (Integer, Request)
parseRequest port remoteHost' = do
    headers' <- takeHeaders
    parseRequest' port headers' remoteHost'

-- FIXME come up with good values here
bytesPerRead, maxTotalHeaderLength :: Int
bytesPerRead = 4096
maxTotalHeaderLength = 50 * 1024

data InvalidRequest =
    NotEnoughLines [String]
    | BadFirstLine String
    | NonHttp
    | IncompleteHeaders
    | ConnectionClosedByPeer
    | OverLargeHeader
    deriving (Show, Typeable, Eq)
instance Exception InvalidRequest

-- | Parse a set of header lines and body into a 'Request'.
parseRequest' :: Port
              -> [ByteString]
              -> SockAddr
              -> E.Iteratee S.ByteString IO (Integer, Request)
parseRequest' _ [] _ = E.throwError $ NotEnoughLines []
parseRequest' port (firstLine:otherLines) remoteHost' = do
    (method, rpath', gets, httpversion) <- parseFirst firstLine
    let (host',rpath) =
            if S.null rpath'
                then ("","/")
                else if "http://" `S.isPrefixOf` rpath'
                         then S.breakByte 47 $ S.drop 7 rpath' -- '/'
                         else ("", rpath')
    let heads = map parseHeaderNoAttr otherLines
    let host = fromMaybe host' $ lookup "host" heads
    let len =
            case lookup "content-length" heads of
                Nothing -> 0
                Just bs -> fromIntegral $ B.foldl' (\i c -> i * 10 + C.digitToInt c) 0 $ B.takeWhile C.isDigit bs
    let serverName' = takeUntil 58 host -- ':'
    -- FIXME isolate takes an Integer instead of Int or Int64. If this is a
    -- performance penalty, we may need our own version.
    return (len, Request
                { requestMethod = method
                , httpVersion = httpversion
                , pathInfo = H.decodePathSegments rpath
                , rawPathInfo = rpath
                , rawQueryString = gets
                , queryString = H.parseQuery gets
                , serverName = serverName'
                , serverPort = port
                , requestHeaders = heads
                , isSecure = False
                , remoteHost = remoteHost'
                })


takeUntil :: Word8 -> ByteString -> ByteString
takeUntil c bs =
    case S.elemIndex c bs of
       Just !idx -> SU.unsafeTake idx bs
       Nothing -> bs
{-# INLINE takeUntil #-}

parseFirst :: ByteString
           -> E.Iteratee S.ByteString IO (ByteString, ByteString, ByteString, H.HttpVersion)
parseFirst s = 
    case S.split 32 s of  -- ' '
        [method, query, http'] -> do
            let (hfirst, hsecond) = B.splitAt 5 http'
            if hfirst == "HTTP/"
               then let (rpath, qstring) = S.breakByte 63 query  -- '?'
                        hv =
                            case hsecond of
                                "1.1" -> H.http11
                                _ -> H.http10
                    in return (method, rpath, qstring, hv)
               else E.throwError NonHttp
        _ -> E.throwError $ BadFirstLine $ B.unpack s
{-# INLINE parseFirst #-} -- FIXME is this inline necessary? the function is only called from one place and not exported

httpBuilder, spaceBuilder, newlineBuilder, transferEncodingBuilder
           , colonSpaceBuilder :: Builder
httpBuilder = copyByteString "HTTP/"
spaceBuilder = fromChar ' '
newlineBuilder = copyByteString "\r\n"
transferEncodingBuilder = copyByteString "Transfer-Encoding: chunked\r\n\r\n"
colonSpaceBuilder = copyByteString ": "

headers :: H.HttpVersion -> H.Status -> H.ResponseHeaders -> Bool -> Builder
headers !httpversion !status !responseHeaders !isChunked' = {-# SCC "headers" #-}
    let !start = httpBuilder
                `mappend` (copyByteString $
                            case httpversion of
                                H.HttpVersion 1 1 -> "1.1"
                                _ -> "1.0")
                `mappend` spaceBuilder
                `mappend` fromShow (H.statusCode status)
                `mappend` spaceBuilder
                `mappend` copyByteString (H.statusMessage status)
                `mappend` newlineBuilder
        !start' = foldl' responseHeaderToBuilder start (serverHeader responseHeaders)
        !end = if isChunked'
                 then transferEncodingBuilder
                 else newlineBuilder
    in start' `mappend` end

responseHeaderToBuilder :: Builder -> H.Header -> Builder
responseHeaderToBuilder b (x, y) = b
  `mappend` copyByteString (CI.original x)
  `mappend` colonSpaceBuilder
  `mappend` copyByteString y
  `mappend` newlineBuilder

checkPersist :: Request -> Bool
checkPersist req
    | ver == H.http11 = checkPersist11 conn
    | otherwise       = checkPersist10 conn
  where
    ver = httpVersion req
    conn = lookup "connection" $ requestHeaders req
    checkPersist11 (Just x)
        | CI.foldCase x == "close"      = False
    checkPersist11 _                    = True
    checkPersist10 (Just x)
        | CI.foldCase x == "keep-alive" = True
    checkPersist10 _                    = False

isChunked :: H.HttpVersion -> Bool
isChunked = (==) H.http11

hasBody :: H.Status -> Request -> Bool
hasBody s req = s /= (H.Status 204 "") && s /= H.status304 &&
                H.statusCode s >= 200 && requestMethod req /= "HEAD"

sendResponse :: Settings
             -> T.Handle
             -> Request -> Socket -> Response -> IO Bool
<<<<<<< HEAD
sendResponse th req socket r = sendResponse' r
  where
    version = httpVersion req
    isPersist = checkPersist req
    isChunked' = isChunked version
    needsChunked hs = isChunked' && not (hasLength hs)
    isKeepAlive hs = isPersist && (isChunked' || hasLength hs)
    hasLength hs = lookup "content-length" hs /= Nothing

    sendResponse' :: Response -> IO Bool
    sendResponse' (ResponseFile s hs fp mpart) = do
        (lengthyHeaders, cl) <-
            case (readInt `fmap` lookup "content-length" hs, mpart) of
                (Just cl, _) -> return (hs, cl)
                (Nothing, Nothing) -> do
                    cl <- P.fileSize `fmap` P.getFileStatus fp
                    return $ addClToHeaders cl
                (Nothing, Just part) -> do
                    let cl = filePartByteCount part
                    return $ addClToHeaders cl
        Sock.sendMany socket $ L.toChunks $ toLazyByteString $
          headers version s lengthyHeaders False

        if not (hasBody s req) then return isPersist else do
=======
sendResponse _ th req socket (ResponseFile s hs fp mpart) = do
    (hs', cl) <-
        case (readInt `fmap` lookup "content-length" hs, mpart) of
            (Just cl, _) -> return (hs, cl)
            (Nothing, Nothing) -> do
                cl <- P.fileSize `fmap` P.getFileStatus fp
                return (("Content-Length", B.pack $ show cl):hs, fromIntegral cl)
            (Nothing, Just part) -> do
                let cl = filePartByteCount part
                return (("Content-Length", B.pack $ show cl):hs, fromIntegral cl)
    Sock.sendMany socket $ L.toChunks $ toLazyByteString $ headers (httpVersion req) s hs' False
    let isPersist= checkPersist req
    if hasBody s req
        then do
>>>>>>> 6ae68e75
            case mpart of
                Nothing   -> sendfile socket fp PartOfFile {
                    rangeOffset = 0
                  , rangeLength = cl
                  } (T.tickle th)
                Just part -> sendfile socket fp PartOfFile {
                    rangeOffset = filePartOffset part
                  , rangeLength = filePartByteCount part
                  } (T.tickle th)
            T.tickle th
            return isPersist
<<<<<<< HEAD
=======
        else return isPersist
sendResponse _ th req socket (ResponseBuilder s hs b)
    | hasBody s req = do
          toByteStringIO (\bs -> do
            Sock.sendAll socket bs
            T.tickle th) b'
          return isKeepAlive
    | otherwise = do
        Sock.sendMany socket
            $ L.toChunks
            $ toLazyByteString
            $ headers (httpVersion req) s hs False
        T.tickle th
        return isPersist
  where
    headers' = headers (httpVersion req) s hs isChunked'
    b' = if isChunked'
            then headers'
                 `mappend` chunkedTransferEncoding b
                 `mappend` chunkedTransferTerminator
            else headers (httpVersion req) s hs False `mappend` b
    hasLength = lookup "content-length" hs /= Nothing
    isChunked' = isChunked (httpVersion req) && not hasLength
    isPersist = checkPersist req
    isKeepAlive = isPersist && (isChunked' || hasLength)
sendResponse settings th req socket (ResponseEnumerator res) =
    res go
  where
    -- FIXME perhaps alloca a buffer per thread and reuse that in all functiosn below. Should lessen greatly the GC burden (I hope)
    go s hs | not (hasBody s req) = do
            liftIO $ Sock.sendMany socket
                   $ L.toChunks $ toLazyByteString
                   $ headers (httpVersion req) s hs False
            return (checkPersist req)
    go s hs = chunk'
          $ E.enumList 1 [headers (httpVersion req) s hs isChunked']
         $$ E.joinI $ ( if settingsRechunking settings
                            then builderToByteString -- FIXME unsafeBuilderToByteString
                            else EL.map toByteString )
         $$ (iterSocket th socket >> return isKeepAlive)
>>>>>>> 6ae68e75
      where
        addClToHeaders cl = (("Content-Length", B.pack $ show cl):hs, fromIntegral cl)

    sendResponse' (ResponseBuilder s hs b)
        | hasBody s req = do
              toByteStringIO (\bs -> do
                Sock.sendAll socket bs
                T.tickle th) body
              return (isKeepAlive hs)
        | otherwise = do
            Sock.sendMany socket
                $ L.toChunks
                $ toLazyByteString
                $ headers' False
            T.tickle th
            return isPersist
      where
        headers' = headers version s hs
        needsChunked' = needsChunked hs
        body = if needsChunked'
                  then (headers' needsChunked')
                       `mappend` chunkedTransferEncoding b
                       `mappend` chunkedTransferTerminator
                  else (headers' False) `mappend` b

    sendResponse' (ResponseEnumerator res) = res enumResponse
      where
        enumResponse s hs = response True
          where
            headers' = headers version s hs
            -- FIXME perhaps alloca a buffer per thread and reuse that in all functiosn below. Should lessen greatly the GC burden (I hope)
            response _ | not (hasBody s req) = do
                    liftIO $ Sock.sendMany socket
                           $ L.toChunks $ toLazyByteString
                           $ headers' False
                    return (checkPersist req)
            response _ = chunk'
                  $ E.enumList 1 [headers' needsChunked']
                 $$ E.joinI $ builderToByteString -- FIXME unsafeBuilderToByteString
                 $$ (iterSocket th socket >> return (isKeepAlive hs))
              where
                needsChunked' = needsChunked hs
                chunk' i = if needsChunked'
                              then E.joinI $ chunk $$ i
                              else i
                chunk :: E.Enumeratee Builder Builder IO Bool
                chunk = E.checkDone $ E.continue . step
                step k E.EOF = k (E.Chunks [chunkedTransferTerminator]) >>== return
                step k (E.Chunks []) = E.continue $ step k
                step k (E.Chunks [x]) = k (E.Chunks [chunkedTransferEncoding x]) >>== chunk
                step k (E.Chunks xs) = k (E.Chunks [chunkedTransferEncoding $ mconcat xs]) >>== chunk

parseHeaderNoAttr :: ByteString -> H.Header
parseHeaderNoAttr s =
    let (k, rest) = S.breakByte 58 s -- ':'
        restLen = S.length rest
        -- FIXME check for colon without following space?
        rest' = if restLen > 1 && SU.unsafeTake 2 rest == ": "
                   then SU.unsafeDrop 2 rest
                   else rest
     in (CI.mk k, rest')

enumSocket :: T.Handle -> Int -> Socket -> E.Enumerator ByteString IO a
enumSocket th len socket =
    inner
  where
    inner (E.Continue k) = do
        bs <- liftIO $ Sock.recv socket len
        liftIO $ T.tickle th
        if S.null bs
            then E.continue k
            else k (E.Chunks [bs]) >>== inner
    inner step = E.returnI step
------ The functions below are not warp-specific and could be split out into a
--separate package.

iterSocket :: T.Handle
           -> Socket
           -> E.Iteratee B.ByteString IO ()
iterSocket th sock =
    E.continue step
  where
    -- We pause timeouts before passing control back to user code. This ensures
    -- that a timeout will only ever be executed when Warp is in control. We
    -- also make sure to resume the timeout after the completion of user code
    -- so that we can kill idle connections.
    step E.EOF = liftIO (T.resume th) >> E.yield () E.EOF
    step (E.Chunks []) = E.continue step
    step (E.Chunks xs) = do
        liftIO $ T.resume th
        liftIO $ Sock.sendMany sock xs
        liftIO $ T.pause th
        E.continue step

-- | Various Warp server settings. This is purposely kept as an abstract data
-- type so that new settings can be added without breaking backwards
-- compatibility. In order to create a 'Settings' value, use 'defaultSettings'
-- and record syntax to modify individual records. For example:
--
-- > defaultSettings { settingsTimeout = 20 }
data Settings = Settings
    { settingsPort :: Int -- ^ Port to listen on. Default value: 3000
    , settingsHost :: String -- ^ Host to bind to, or * for all. Default value: *
    , settingsOnException :: SomeException -> IO () -- ^ What to do with exceptions thrown by either the application or server. Default: ignore server-generated exceptions (see 'InvalidRequest') and print application-generated applications to stderr.
    , settingsTimeout :: Int -- ^ Timeout value in seconds. Default value: 30
    , settingsIntercept :: Request -> Maybe (Socket -> E.Iteratee S.ByteString IO ())
    , settingsManager :: Maybe Manager -- ^ Use an existing timeout manager instead of spawning a new one. If used, 'settingsTimeout' is ignored. Default is 'Nothing'
    , settingsRechunking :: Bool -- ^ Should warp re-chunk response builder or not.
    }

-- | The default settings for the Warp server. See the individual settings for
-- the default value.
defaultSettings :: Settings
defaultSettings = Settings
    { settingsPort = 3000
    , settingsHost = "*"
    , settingsOnException = \e ->
        case fromException e of
            Just x -> go x
            Nothing ->
                if go' $ fromException e
                    then hPutStrLn stderr $ show e
                    else return ()
    , settingsTimeout = 30
    , settingsIntercept = const Nothing
    , settingsManager = Nothing
    , settingsRechunking = True
    }
  where
    go :: InvalidRequest -> IO ()
    go _ = return ()
    go' (Just ThreadKilled) = False
    go' _ = True

takeHeaders :: E.Iteratee ByteString IO [ByteString]
takeHeaders = do
  !x <- forceHead ConnectionClosedByPeer
  takeHeaders' 0 id id x

{-# INLINE takeHeaders #-}

takeHeaders' :: Int
             -> ([ByteString] -> [ByteString])
             -> ([ByteString] -> [ByteString])
             -> ByteString
             -> E.Iteratee S.ByteString IO [ByteString]
takeHeaders' !len _ _ _ | len > maxTotalHeaderLength = E.throwError OverLargeHeader
takeHeaders' !len !lines !prepend !bs = do
  let !bsLen = {-# SCC "takeHeaders'.bsLen" #-} S.length bs
      !mnl = {-# SCC "takeHeaders'.mnl" #-} S.elemIndex 10 bs
  case mnl of
       -- no newline.  prepend entire bs to next line
       !Nothing -> {-# SCC "takeHeaders'.noNewline" #-} do
         let !len' = len + bsLen
         !more <- forceHead IncompleteHeaders
         takeHeaders' len' lines (prepend . (:) bs) more
       Just !nl -> {-# SCC "takeHeaders'.newline" #-} do
         let !end = nl 
             !start = nl + 1
             !line = {-# SCC "takeHeaders'.line" #-}
                     if end > 0
                        -- line data included in this chunk
                        then S.concat $! prepend [SU.unsafeTake (checkCR bs end) bs]
                        --then S.concat $! prepend [SU.unsafeTake (end-1) bs]
                        -- no line data in this chunk (all in prepend, or empty line)
                        else S.concat $! prepend []
         if S.null line
            -- no more headers
            then {-# SCC "takeHeaders'.noMoreHeaders" #-} do
              let !lines' = {-# SCC "takeHeaders'.noMoreHeaders.lines'" #-} lines []
              if start < bsLen
                 then {-# SCC "takeHeaders'.noMoreHeaders.yield" #-} do
                   let !rest = {-# SCC "takeHeaders'.noMoreHeaders.yield.rest" #-} SU.unsafeDrop start bs
                   E.yield lines' $! E.Chunks [rest]
                 else return lines'

            -- more headers
            else {-# SCC "takeHeaders'.moreHeaders" #-} do
              let !len' = len + start 
                  !lines' = {-# SCC "takeHeaders.lines'" #-} lines . (:) line
              !more <- {-# SCC "takeHeaders'.more" #-} 
                       if start < bsLen
                          then return $! SU.unsafeDrop start bs
                          else forceHead IncompleteHeaders
              {-# SCC "takeHeaders'.takeMore" #-} takeHeaders' len' lines' id more
{-# INLINE takeHeaders' #-}

forceHead :: InvalidRequest -> E.Iteratee ByteString IO ByteString
forceHead err = do
  !mx <- EL.head
  case mx of
       !Nothing -> E.throwError err
       Just !x -> return x
{-# INLINE forceHead #-}

checkCR :: ByteString -> Int -> Int
checkCR bs pos = 
  let !p = pos - 1
  in if '\r' == B.index bs p
        then p
        else pos
{-# INLINE checkCR #-}

-- Note: This function produces garbage on invalid input. But serving an
-- invalid content-length is a bad idea, mkay?
readInt :: S.ByteString -> Integer
readInt = S.foldl' (\x w -> x * 10 + fromIntegral w - 48) 0

-- | Call the inner function with a timeout manager.
withManager :: Int -- ^ timeout in microseconds
            -> (Manager -> IO a)
            -> IO a
withManager timeout f = do
    -- FIXME when stopManager is available, use it
    man <- T.initialize timeout
    f man

serverHeader :: H.RequestHeaders -> H.RequestHeaders
serverHeader hdrs = case lookup key hdrs of
    Nothing  -> server : hdrs
    Just svr -> servers svr : delete (key,svr) hdrs
 where
    key = "Server"
    ver = B.pack $ "Warp/" ++ showVersion Paths_warp.version
    server = (key, ver)
    servers svr = (key, S.concat [svr, " ", ver])<|MERGE_RESOLUTION|>--- conflicted
+++ resolved
@@ -355,11 +355,8 @@
 hasBody s req = s /= (H.Status 204 "") && s /= H.status304 &&
                 H.statusCode s >= 200 && requestMethod req /= "HEAD"
 
-sendResponse :: Settings
-             -> T.Handle
-             -> Request -> Socket -> Response -> IO Bool
-<<<<<<< HEAD
-sendResponse th req socket r = sendResponse' r
+sendResponse :: Settings -> T.Handle -> Request -> Socket -> Response -> IO Bool
+sendResponse settings th req socket r = sendResponse' r
   where
     version = httpVersion req
     isPersist = checkPersist req
@@ -383,22 +380,6 @@
           headers version s lengthyHeaders False
 
         if not (hasBody s req) then return isPersist else do
-=======
-sendResponse _ th req socket (ResponseFile s hs fp mpart) = do
-    (hs', cl) <-
-        case (readInt `fmap` lookup "content-length" hs, mpart) of
-            (Just cl, _) -> return (hs, cl)
-            (Nothing, Nothing) -> do
-                cl <- P.fileSize `fmap` P.getFileStatus fp
-                return (("Content-Length", B.pack $ show cl):hs, fromIntegral cl)
-            (Nothing, Just part) -> do
-                let cl = filePartByteCount part
-                return (("Content-Length", B.pack $ show cl):hs, fromIntegral cl)
-    Sock.sendMany socket $ L.toChunks $ toLazyByteString $ headers (httpVersion req) s hs' False
-    let isPersist= checkPersist req
-    if hasBody s req
-        then do
->>>>>>> 6ae68e75
             case mpart of
                 Nothing   -> sendfile socket fp PartOfFile {
                     rangeOffset = 0
@@ -410,49 +391,6 @@
                   } (T.tickle th)
             T.tickle th
             return isPersist
-<<<<<<< HEAD
-=======
-        else return isPersist
-sendResponse _ th req socket (ResponseBuilder s hs b)
-    | hasBody s req = do
-          toByteStringIO (\bs -> do
-            Sock.sendAll socket bs
-            T.tickle th) b'
-          return isKeepAlive
-    | otherwise = do
-        Sock.sendMany socket
-            $ L.toChunks
-            $ toLazyByteString
-            $ headers (httpVersion req) s hs False
-        T.tickle th
-        return isPersist
-  where
-    headers' = headers (httpVersion req) s hs isChunked'
-    b' = if isChunked'
-            then headers'
-                 `mappend` chunkedTransferEncoding b
-                 `mappend` chunkedTransferTerminator
-            else headers (httpVersion req) s hs False `mappend` b
-    hasLength = lookup "content-length" hs /= Nothing
-    isChunked' = isChunked (httpVersion req) && not hasLength
-    isPersist = checkPersist req
-    isKeepAlive = isPersist && (isChunked' || hasLength)
-sendResponse settings th req socket (ResponseEnumerator res) =
-    res go
-  where
-    -- FIXME perhaps alloca a buffer per thread and reuse that in all functiosn below. Should lessen greatly the GC burden (I hope)
-    go s hs | not (hasBody s req) = do
-            liftIO $ Sock.sendMany socket
-                   $ L.toChunks $ toLazyByteString
-                   $ headers (httpVersion req) s hs False
-            return (checkPersist req)
-    go s hs = chunk'
-          $ E.enumList 1 [headers (httpVersion req) s hs isChunked']
-         $$ E.joinI $ ( if settingsRechunking settings
-                            then builderToByteString -- FIXME unsafeBuilderToByteString
-                            else EL.map toByteString )
-         $$ (iterSocket th socket >> return isKeepAlive)
->>>>>>> 6ae68e75
       where
         addClToHeaders cl = (("Content-Length", B.pack $ show cl):hs, fromIntegral cl)
 
@@ -491,7 +429,9 @@
                     return (checkPersist req)
             response _ = chunk'
                   $ E.enumList 1 [headers' needsChunked']
-                 $$ E.joinI $ builderToByteString -- FIXME unsafeBuilderToByteString
+                 $$ E.joinI $ ( if settingsRechunking settings
+                                    then builderToByteString -- FIXME unsafeBuilderToByteString
+                                    else EL.map toByteString )
                  $$ (iterSocket th socket >> return (isKeepAlive hs))
               where
                 needsChunked' = needsChunked hs
